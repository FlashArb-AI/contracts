# Flash Arbitrage V3 - Comprehensive Makefile
# Author: FlashArbAI
# Description: Complete build, test, and deployment automation for Foundry-based Solidity project

# ================================================================
# PROJECT CONFIGURATION
# ================================================================

# Project metadata
PROJECT_NAME := flash-arbitrage-v3
VERSION := 3.0.0
AUTHOR := FlashArbAI

# Foundry configuration
FOUNDRY_PROFILE := default
SOLIDITY_VERSION := 0.8.18

# Network configurations
MAINNET_RPC_URL := https://eth-mainnet.alchemyapi.io/v2/$(ALCHEMY_API_KEY)
POLYGON_RPC_URL := https://polygon-mainnet.alchemyapi.io/v2/$(ALCHEMY_API_KEY)
ARBITRUM_RPC_URL := https://arb-mainnet.alchemyapi.io/v2/$(ALCHEMY_API_KEY)
OPTIMISM_RPC_URL := https://opt-mainnet.alchemyapi.io/v2/$(ALCHEMY_API_KEY)
SEPOLIA_RPC_URL := https://eth-sepolia.alchemyapi.io/v2/$(ALCHEMY_API_KEY)
GOERLI_RPC_URL := https://eth-goerli.alchemyapi.io/v2/$(ALCHEMY_API_KEY)

# Contract addresses
BALANCER_VAULT := 0xBA12222222228d8Ba445958a75a0704d566BF2C8
UNISWAP_V3_ROUTER := 0xE592427A0AEce92De3Edee1F18E0157C05861564
UNISWAP_V3_QUOTER := 0x61fFE014bA17989E743c5F6cB21bF9697530B21e

# Gas configurations
GAS_LIMIT := 5000000
GAS_PRICE := 20000000000
PRIORITY_GAS_PRICE := 2000000000

# Verification services
ETHERSCAN_API_KEY := $(ETHERSCAN_API_KEY)
POLYGONSCAN_API_KEY := $(POLYGONSCAN_API_KEY)
ARBISCAN_API_KEY := $(ARBISCAN_API_KEY)

# Build directories
BUILD_DIR := out
CACHE_DIR := cache
ARTIFACTS_DIR := artifacts
DOCS_DIR := docs
COVERAGE_DIR := coverage
REPORTS_DIR := reports

# Colors for output
RED := \033[31m
GREEN := \033[32m
YELLOW := \033[33m
BLUE := \033[34m
MAGENTA := \033[35m
CYAN := \033[36m
WHITE := \033[37m
RESET := \033[0m

# ================================================================
# DEFAULT TARGET
# ================================================================

.DEFAULT_GOAL := help
.PHONY: help

help: ## Display this help message
	@echo "$(CYAN)===============================================$(RESET)"
	@echo "$(CYAN)  Flash Arbitrage V3 - Development Makefile  $(RESET)"
	@echo "$(CYAN)===============================================$(RESET)"
	@echo ""
	@echo "$(YELLOW)📋 Available Commands:$(RESET)"
	@awk 'BEGIN {FS = ":.*?## "} /^[a-zA-Z_-]+:.*?## / {printf "  $(GREEN)%-20s$(RESET) %s\n", $$1, $$2}' $(MAKEFILE_LIST)
	@echo ""
	@echo "$(YELLOW)🔧 Configuration:$(RESET)"
	@echo "  Project: $(MAGENTA)$(PROJECT_NAME)$(RESET) v$(MAGENTA)$(VERSION)$(RESET)"
	@echo "  Solidity: $(MAGENTA)$(SOLIDITY_VERSION)$(RESET)"
	@echo "  Profile: $(MAGENTA)$(FOUNDRY_PROFILE)$(RESET)"
	@echo ""

# ================================================================
# DEVELOPMENT ENVIRONMENT
# ================================================================

install: ## Install dependencies and initialize project
	@echo "$(BLUE)🔧 Installing Foundry dependencies...$(RESET)"
	forge install foundry-rs/forge-std
	forge install OpenZeppelin/openzeppelin-contracts
	forge install balancer-labs/v2-interfaces
	forge install Uniswap/v3-periphery
	forge install smartcontractkit/chainlink
	@echo "$(GREEN)✅ Dependencies installed successfully$(RESET)"

update: ## Update all dependencies to latest versions
	@echo "$(BLUE)🔄 Updating dependencies...$(RESET)"
	forge update
	@echo "$(GREEN)✅ Dependencies updated$(RESET)"

clean: ## Clean build artifacts and cache
	@echo "$(BLUE)🧹 Cleaning build artifacts...$(RESET)"
	forge clean
	rm -rf $(BUILD_DIR) $(CACHE_DIR) $(ARTIFACTS_DIR) $(COVERAGE_DIR) $(REPORTS_DIR)
	@echo "$(GREEN)✅ Project cleaned$(RESET)"

reset: clean install ## Reset project (clean + reinstall)
	@echo "$(GREEN)✅ Project reset complete$(RESET)"

# ================================================================
# BUILD SYSTEM
# ================================================================

build: ## Compile all contracts
	@echo "$(BLUE)🔨 Building contracts...$(RESET)"
	forge build
	@echo "$(GREEN)✅ Build completed successfully$(RESET)"

rebuild: clean build ## Clean rebuild of all contracts

build-optimized: ## Build with gas optimizations enabled
	@echo "$(BLUE)⚡ Building with optimizations...$(RESET)"
	forge build --optimize --optimize-runs 1000000
	@echo "$(GREEN)✅ Optimized build completed$(RESET)"

build-sizes: ## Show contract sizes after build
	@echo "$(BLUE)📊 Contract sizes:$(RESET)"
	forge build --sizes

# ================================================================
# TESTING SUITE
# ================================================================

test: ## Run all tests
	@echo "$(BLUE)🧪 Running tests...$(RESET)"
	forge test -vv

test-gas: ## Run tests with gas reporting
	@echo "$(BLUE)⛽ Running tests with gas reports...$(RESET)"
	forge test --gas-report

test-coverage: ## Generate test coverage report
	@echo "$(BLUE)📊 Generating coverage report...$(RESET)"
	mkdir -p $(COVERAGE_DIR)
	forge coverage --report lcov --report-file $(COVERAGE_DIR)/coverage.lcov
	genhtml $(COVERAGE_DIR)/coverage.lcov -o $(COVERAGE_DIR)/html
	@echo "$(GREEN)✅ Coverage report generated at $(COVERAGE_DIR)/html/index.html$(RESET)"

test-unit: ## Run unit tests only
	@echo "$(BLUE)🔬 Running unit tests...$(RESET)"
	forge test --match-path "test/unit/*" -vv

test-integration: ## Run integration tests only
	@echo "$(BLUE)🔗 Running integration tests...$(RESET)"
	forge test --match-path "test/integration/*" -vv

test-fork: ## Run fork tests against mainnet
	@echo "$(BLUE)🍴 Running fork tests...$(RESET)"
	forge test --fork-url $(MAINNET_RPC_URL) --match-path "test/fork/*" -vv

test-specific: ## Run specific test (usage: make test-specific TEST=TestName)
	@echo "$(BLUE)🎯 Running specific test: $(TEST)$(RESET)"
	forge test --match-test $(TEST) -vvvv

test-watch: ## Watch files and run tests on changes
	@echo "$(BLUE)👀 Watching for changes...$(RESET)"
	forge test --watch

# ================================================================
# CODE QUALITY & ANALYSIS
# ================================================================

fmt: ## Format code using forge fmt
	@echo "$(BLUE)💅 Formatting code...$(RESET)"
	forge fmt

fmt-check: ## Check code formatting
	@echo "$(BLUE)🔍 Checking code formatting...$(RESET)"
	forge fmt --check

lint: ## Run solhint linter
	@echo "$(BLUE)🔍 Running linter...$(RESET)"
	npx solhint 'src/**/*.sol' 'test/**/*.sol' 'script/**/*.sol'

analyze: ## Run slither static analysis
	@echo "$(BLUE)🔬 Running static analysis...$(RESET)"
	slither src/

mythril: ## Run mythril security analysis
	@echo "$(BLUE)🛡️ Running security analysis...$(RESET)"
	myth analyze src/ImprovedFlashArbitrageV3.sol

audit-prep: fmt build analyze ## Prepare for security audit

# ================================================================
# DEPLOYMENT SCRIPTS
# ================================================================

# Local deployment
deploy-local: ## Deploy to local anvil network
	@echo "$(BLUE)🚀 Deploying to local network...$(RESET)"
	forge script script/Deploy.s.sol:DeployScript --rpc-url http://localhost:8545 --broadcast

# Testnet deployments
deploy-sepolia: ## Deploy to Sepolia testnet
	@echo "$(BLUE)🚀 Deploying to Sepolia...$(RESET)"
	forge script script/Deploy.s.sol:DeployScript \
		--rpc-url $(SEPOLIA_RPC_URL) \
		--broadcast \
		--verify \
		--etherscan-api-key $(ETHERSCAN_API_KEY) \
		--gas-limit $(GAS_LIMIT) \
		--gas-price $(GAS_PRICE)

deploy-goerli: ## Deploy to Goerli testnet
	@echo "$(BLUE)🚀 Deploying to Goerli...$(RESET)"
	forge script script/Deploy.s.sol:DeployScript \
		--rpc-url $(GOERLI_RPC_URL) \
		--broadcast \
		--verify \
		--etherscan-api-key $(ETHERSCAN_API_KEY)

# Mainnet deployments
deploy-mainnet: ## Deploy to Ethereum mainnet (requires confirmation)
	@echo "$(RED)⚠️  MAINNET DEPLOYMENT - Are you sure? (y/N)$(RESET)" && read ans && [ $${ans:-N} = y ]
	@echo "$(BLUE)🚀 Deploying to Ethereum mainnet...$(RESET)"
	forge script script/Deploy.s.sol:DeployScript \
		--rpc-url $(MAINNET_RPC_URL) \
		--broadcast \
		--verify \
		--etherscan-api-key $(ETHERSCAN_API_KEY) \
		--gas-limit $(GAS_LIMIT) \
		--priority-gas-price $(PRIORITY_GAS_PRICE)

deploy-polygon: ## Deploy to Polygon mainnet
	@echo "$(RED)⚠️  POLYGON DEPLOYMENT - Are you sure? (y/N)$(RESET)" && read ans && [ $${ans:-N} = y ]
	@echo "$(BLUE)🚀 Deploying to Polygon...$(RESET)"
	forge script script/Deploy.s.sol:DeployScript \
		--rpc-url $(POLYGON_RPC_URL) \
		--broadcast \
		--verify \
		--verifier-url https://api.polygonscan.com/api \
		--etherscan-api-key $(POLYGONSCAN_API_KEY)

deploy-arbitrum: ## Deploy to Arbitrum One
	@echo "$(RED)⚠️  ARBITRUM DEPLOYMENT - Are you sure? (y/N)$(RESET)" && read ans && [ $${ans:-N} = y ]
	@echo "$(BLUE)🚀 Deploying to Arbitrum...$(RESET)"
	forge script script/Deploy.s.sol:DeployScript \
		--rpc-url $(ARBITRUM_RPC_URL) \
		--broadcast \
		--verify \
		--verifier-url https://api.arbiscan.io/api \
		--etherscan-api-key $(ARBISCAN_API_KEY)

deploy-optimism: ## Deploy to Optimism
	@echo "$(RED)⚠️  OPTIMISM DEPLOYMENT - Are you sure? (y/N)$(RESET)" && read ans && [ $${ans:-N} = y ]
	@echo "$(BLUE)🚀 Deploying to Optimism...$(RESET)"
	forge script script/Deploy.s.sol:DeployScript \
		--rpc-url $(OPTIMISM_RPC_URL) \
		--broadcast

# ================================================================
# VERIFICATION & INTERACTION
# ================================================================

verify-mainnet: ## Verify contract on Etherscan
	@echo "$(BLUE)✅ Verifying contract on Etherscan...$(RESET)"
	forge verify-contract $(CONTRACT_ADDRESS) src/ImprovedFlashArbitrageV3.sol:ImprovedFlashArbitrageV3 \
		--chain-id 1 \
		--etherscan-api-key $(ETHERSCAN_API_KEY)

# Contract interaction scripts
interact-local: ## Run interaction script on local network
	@echo "$(BLUE)🔄 Running interaction script locally...$(RESET)"
	forge script script/Interact.s.sol:InteractionScript --rpc-url http://localhost:8545

interact-testnet: ## Run interaction script on testnet
	@echo "$(BLUE)🔄 Running interaction script on testnet...$(RESET)"
	forge script script/Interact.s.sol:InteractionScript --rpc-url $(SEPOLIA_RPC_URL)
<<<<<<< HEAD

# ================================================================
# LOCAL DEVELOPMENT
# ================================================================

anvil: ## Start local Anvil node
	@echo "$(BLUE)⚒️  Starting Anvil local node...$(RESET)"
	anvil --host 0.0.0.0 --port 8545 --chain-id 31337

anvil-fork: ## Start Anvil forked from mainnet
	@echo "$(BLUE)🍴 Starting Anvil forked from mainnet...$(RESET)"
	anvil --fork-url $(MAINNET_RPC_URL) --host 0.0.0.0 --port 8545

anvil-polygon: ## Start Anvil forked from Polygon
	@echo "$(BLUE)🍴 Starting Anvil forked from Polygon...$(RESET)"
	anvil --fork-url $(POLYGON_RPC_URL) --host 0.0.0.0 --port 8545
=======
>>>>>>> 42a464b2
<|MERGE_RESOLUTION|>--- conflicted
+++ resolved
@@ -274,7 +274,6 @@
 interact-testnet: ## Run interaction script on testnet
 	@echo "$(BLUE)🔄 Running interaction script on testnet...$(RESET)"
 	forge script script/Interact.s.sol:InteractionScript --rpc-url $(SEPOLIA_RPC_URL)
-<<<<<<< HEAD
 
 # ================================================================
 # LOCAL DEVELOPMENT
@@ -290,6 +289,4 @@
 
 anvil-polygon: ## Start Anvil forked from Polygon
 	@echo "$(BLUE)🍴 Starting Anvil forked from Polygon...$(RESET)"
-	anvil --fork-url $(POLYGON_RPC_URL) --host 0.0.0.0 --port 8545
-=======
->>>>>>> 42a464b2
+	anvil --fork-url $(POLYGON_RPC_URL) --host 0.0.0.0 --port 8545